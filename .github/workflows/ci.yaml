--- conflicted
+++ resolved
@@ -33,11 +33,7 @@
         with:
           fetch-depth: 0
       - name: Set up conda
-<<<<<<< HEAD
-        uses: conda-incubator/setup-miniconda@v3.0.2
-=======
         uses: conda-incubator/setup-miniconda@v3.0.3
->>>>>>> d6ced7f0
         with:
           auto-update-conda: false
           channels: conda-forge
@@ -64,11 +60,7 @@
         shell: 'bash -l {0}'
     steps:
       - uses: actions/checkout@v4.1.1
-<<<<<<< HEAD
-      - uses: conda-incubator/setup-miniconda@v3.0.2
-=======
       - uses: conda-incubator/setup-miniconda@v3.0.3
->>>>>>> d6ced7f0
         with:
           channels: conda-forge
           miniforge-variant: Mambaforge
@@ -99,11 +91,7 @@
     steps:
       - uses: actions/checkout@v4.1.1
       - name: Set up conda
-<<<<<<< HEAD
-        uses: conda-incubator/setup-miniconda@v3.0.2
-=======
         uses: conda-incubator/setup-miniconda@v3.0.3
->>>>>>> d6ced7f0
         with:
           auto-update-conda: false
           channels: conda-forge

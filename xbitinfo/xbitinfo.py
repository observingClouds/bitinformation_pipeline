--- conflicted
+++ resolved
@@ -116,7 +116,6 @@
 
     Example
     -------
-<<<<<<< HEAD
     >>> ds = xr.tutorial.load_dataset("air_temperature")
     >>> xb.get_bitinformation(ds, dim="lon")
     <xarray.Dataset>
@@ -146,39 +145,6 @@
         julia_repository:      https://github.com/milankl/BitInformation.jl
         reference_paper:       http://www.nature.com/articles/s43588-021-00156-2
         xbitinfo_version: ...
-=======
-        >>> ds = xr.tutorial.load_dataset("air_temperature")
-        >>> xb.get_bitinformation(ds, dim="lon")
-        <xarray.Dataset>
-        Dimensions:  (bit32: 32)
-        Coordinates:
-          * bit32    (bit32) <U3 '±' 'e1' 'e2' 'e3' 'e4' ... 'm20' 'm21' 'm22' 'm23'
-            dim      <U3 'lon'
-        Data variables:
-            air      (bit32) float64 0.0 0.0 0.0 0.0 ... 0.0 3.953e-05 0.0006889
-        Attributes:
-            xbitinfo_description:       bitinformation calculated by xbitinfo.get_bit...
-            python_repository:          https://github.com/observingClouds/xbitinfo
-            julia_repository:           https://github.com/milankl/BitInformation.jl
-            reference_paper:            http://www.nature.com/articles/s43588-021-001...
-            xbitinfo_version:           ...
-            BitInformation.jl_version:  ...
-        >>> xb.get_bitinformation(ds)
-        <xarray.Dataset>
-        Dimensions:  (dim: 3, bit32: 32)
-        Coordinates:
-          * dim      (dim) <U4 'lat' 'lon' 'time'
-          * bit32    (bit32) <U3 '±' 'e1' 'e2' 'e3' 'e4' ... 'm20' 'm21' 'm22' 'm23'
-        Data variables:
-            air      (dim, bit32) float64 0.0 0.0 0.0 0.0 ... 0.0 6.327e-06 0.0004285
-        Attributes:
-            xbitinfo_description:       bitinformation calculated by xbitinfo.get_bit...
-            python_repository:          https://github.com/observingClouds/xbitinfo
-            julia_repository:           https://github.com/milankl/BitInformation.jl
-            reference_paper:            http://www.nature.com/articles/s43588-021-001...
-            xbitinfo_version:           ...
-            BitInformation.jl_version:  ...
->>>>>>> 10402c3f
     """
     if dim is None and axis is None:
         # gather bitinformation on all axis

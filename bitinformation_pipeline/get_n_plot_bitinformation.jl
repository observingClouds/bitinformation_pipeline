--- conflicted
+++ resolved
@@ -20,12 +20,7 @@
 end
 
 
-<<<<<<< HEAD
-
-function get_keepbits(bitinfo_dict, inflevel=0.99)
-=======
 function get_keepbits(bitinfo_dict)
->>>>>>> e8b74d43
     # filter insignificant information via binomial distribution as explained in methods
     # for some variables the last bits do not have a free entropy of 1 bit, in that case
     # adjust the threshold by the information in the very last bits (which should always be 0)

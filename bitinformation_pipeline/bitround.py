import xarray as xr
from dask import is_dask_collection
from numcodecs.bitround import BitRound

from .bitinformation_pipeline import _jl_bitround


def _xr_bitround(data, keepbits):
    """Bitround for Arrays."""
    codec = BitRound(keepbits=keepbits)
    data = data.copy()  # otherwise overwrites the input
    encoded = codec.encode(data)
    return codec.decode(encoded)


def xr_bitround(da, keepbits, map_blocks=False):
    """Apply bitrounding based on keepbits from bp.get_keepbits for xarray.Dataset or xr.DataArray wrapping numcodecs.bitround

    Inputs
    ------
    da : xr.DataArray or xr.Dataset
      input netcdf to bitround with dtype float32
    keepbits : int or dict of {str: int}
      how many bits to keep. int
    map_blocks : bool
      if True and da is chunked, use xr.map_blocks, else use xr.apply_ufunc. Defaults to False.

    Returns
    -------
    da_bitrounded : xr.DataArray or xr.Dataset

    Example
    -------
        >>> ds = xr.tutorial.load_dataset("air_temperature")
        >>> info_per_bit = bp.get_bitinformation(ds, dim="lon")
        >>> keepbits = bp.get_keepbits(info_per_bit, 0.99)
        >>> ds_bitrounded = bp.xr_bitround(ds, keepbits)
    """
    if isinstance(da, xr.Dataset):
        da_bitrounded = da.copy()
        for v in da.data_vars:
            da_bitrounded[v] = xr_bitround(da[v], keepbits, map_blocks=map_blocks)
        return da_bitrounded

<<<<<<< HEAD
    assert isinstance(da, xr.DataArray)
    assert da.dtype == "float32"
=======
    da_bitrounded = da.copy()
>>>>>>> 97c16c3d
    if isinstance(keepbits, int):
        keep = keepbits
    elif isinstance(keepbits, dict):
        v = da.name
        if v in keepbits.keys():
            keep = keepbits[v]
        else:
            raise ValueError(f"name {v} not for in keepbits: {keepbits.keys()}")
    if map_blocks and is_dask_collection(da):
        da = da.map_blocks(_xr_bitround, args=[keep], template=da)
    else:
        da = xr.apply_ufunc(
            _xr_bitround, da, keep, dask="parallelized", keep_attrs=True
        )
    da.attrs["_QuantizeBitRoundNumberOfSignificantDigits"] = keep
    return da


def jl_bitround(da, keepbits, map_blocks=False):
    """Apply bitrounding based on keepbits from bp.get_keepbits for xarray.Dataset or xr.DataArray wrapping BitInformation.jl.round.

    Inputs
    ------
    da : xr.DataArray or xr.Dataset
      input netcdf to bitround with dtype float32
    keepbits : int or dict of {str: int}
      how many bits to keep. int
    map_blocks : bool
      if True and da is chunked, use xr.map_blocks, else use xr.apply_ufunc. Defaults to False.

    Returns
    -------
    da_bitrounded : xr.DataArray or xr.Dataset

    Example
    -------
        >>> ds = xr.tutorial.load_dataset("air_temperature")
        >>> info_per_bit = bp.get_bitinformation(ds, dim="lon")
        >>> keepbits = bp.get_keepbits(info_per_bit, 0.99)
        >>> ds_bitrounded = bp.jl_bitround(ds, keepbits)
    """
    if isinstance(da, xr.Dataset):
        da_bitrounded = da.copy()
        for v in da.data_vars:
            da_bitrounded[v] = jl_bitround(da[v], keepbits, map_blocks=map_blocks)
        return da_bitrounded

    if isinstance(keepbits, int):
        keep = keepbits
    elif isinstance(keepbits, dict):
        v = da.name
        if v in keepbits.keys():
            keep = keepbits[v]
        else:
            raise ValueError(f"name {v} not for in keepbits: {keepbits.keys()}")
    if map_blocks and is_dask_collection(is_dask_collection):
        da = da.map_blocks(_jl_bitround, args=[keep], template=da)
    else:
        da = xr.apply_ufunc(
            _jl_bitround, da, keep, dask="parallelized", keep_attrs=True
        )
    da.attrs["_QuantizeBitRoundNumberOfSignificantDigits"] = keep
    return da<|MERGE_RESOLUTION|>--- conflicted
+++ resolved
@@ -42,12 +42,7 @@
             da_bitrounded[v] = xr_bitround(da[v], keepbits, map_blocks=map_blocks)
         return da_bitrounded
 
-<<<<<<< HEAD
     assert isinstance(da, xr.DataArray)
-    assert da.dtype == "float32"
-=======
-    da_bitrounded = da.copy()
->>>>>>> 97c16c3d
     if isinstance(keepbits, int):
         keep = keepbits
     elif isinstance(keepbits, dict):
@@ -95,6 +90,7 @@
             da_bitrounded[v] = jl_bitround(da[v], keepbits, map_blocks=map_blocks)
         return da_bitrounded
 
+    assert isinstance(da, xr.DataArray)
     if isinstance(keepbits, int):
         keep = keepbits
     elif isinstance(keepbits, dict):

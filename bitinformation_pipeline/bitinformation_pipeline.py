--- conflicted
+++ resolved
@@ -259,168 +259,13 @@
     return jl.eval("round!(X, keepbits)")
 
 
-<<<<<<< HEAD
-=======
-def plot_bitinformation(bitinfo):
-    """Plot bitwise information content.
-
-    Inputs
-    ------
-    bitinfo : dict
-      Dictionary containing the bitwise information content for each variable
-
-    Returns
-    -------
-    fig : matplotlib figure
-
-    """
-    import cmcrameri.cm as cmc
-
-    nvars = len(bitinfo)
-    varnames = bitinfo.keys()
-
-    infbits_dict = get_keepbits(bitinfo, 0.99)
-    infbits100_dict = get_keepbits(bitinfo, 0.999999999)
-
-    ICnan = np.zeros((nvars, 64))
-    infbits = np.zeros(nvars)
-    infbits100 = np.zeros(nvars)
-    ICnan[:, :] = np.nan
-    for v, var in enumerate(varnames):
-        ic = bitinfo[var]
-        ICnan[v, : len(ic)] = ic
-        # infbits are all bits, infbits_dict were mantissa bits
-        infbits[v] = infbits_dict[var] + NMBITS[len(ic)]
-        infbits100[v] = infbits100_dict[var] + NMBITS[len(ic)]
-    ICnan = np.where(ICnan == 0, np.nan, ICnan)
-    ICcsum = np.nancumsum(ICnan, axis=1)
-
-    infbitsy = np.hstack([0, np.repeat(np.arange(1, nvars), 2), nvars])
-    infbitsx = np.repeat(infbits, 2)
-    infbitsx100 = np.repeat(infbits100, 2)
-
-    fig_height = np.max([4, 4 + (nvars - 10) * 0.2])  # auto adjust to nvars
-    fig, ax1 = plt.subplots(1, 1, figsize=(12, fig_height), sharey=True)
-    ax1.invert_yaxis()
-    ax1.set_box_aspect(1 / 32 * nvars)
-    plt.tight_layout(rect=[0.06, 0.18, 0.8, 0.98])
-    pos = ax1.get_position()
-    cax = fig.add_axes([pos.x0, 0.12, pos.x1 - pos.x0, 0.02])
-
-    ax1right = ax1.twinx()
-    ax1right.invert_yaxis()
-    ax1right.set_box_aspect(1 / 32 * nvars)
-
-    cmap = cmc.turku_r
-    pcm = ax1.pcolormesh(ICnan, vmin=0, vmax=1, cmap=cmap)
-    cbar = plt.colorbar(pcm, cax=cax, orientation="horizontal")
-    cbar.set_label("information content [bit]")
-
-    # 99% of real information enclosed
-    ax1.plot(
-        np.hstack([infbits, infbits[-1]]),
-        np.arange(nvars + 1),
-        "C1",
-        ds="steps-pre",
-        zorder=10,
-        label="99% of\ninformation",
-    )
-
-    # grey shading
-    ax1.fill_betweenx(
-        infbitsy, infbitsx, np.ones(len(infbitsx)) * 32, alpha=0.4, color="grey"
-    )
-    ax1.fill_betweenx(
-        infbitsy, infbitsx100, np.ones(len(infbitsx)) * 32, alpha=0.1, color="c"
-    )
-    ax1.fill_betweenx(
-        infbitsy,
-        infbitsx100,
-        np.ones(len(infbitsx)) * 32,
-        alpha=0.3,
-        facecolor="none",
-        edgecolor="c",
-    )
-
-    # for legend only
-    ax1.fill_betweenx(
-        [-1, -1],
-        [-1, -1],
-        [-1, -1],
-        color="burlywood",
-        label="last 1% of\ninformation",
-        alpha=0.5,
-    )
-    ax1.fill_betweenx(
-        [-1, -1],
-        [-1, -1],
-        [-1, -1],
-        facecolor="teal",
-        edgecolor="c",
-        label="false information",
-        alpha=0.3,
-    )
-    ax1.fill_betweenx([-1, -1], [-1, -1], [-1, -1], color="w", label="unused bits")
-
-    ax1.axvline(1, color="k", lw=1, zorder=3)
-    ax1.axvline(9, color="k", lw=1, zorder=3)
-
-    fig.suptitle(
-        "Real bitwise information content",
-        x=0.05,
-        y=0.98,
-        fontweight="bold",
-        horizontalalignment="left",
-    )
-
-    ax1.set_xlim(0, 32)
-    ax1.set_ylim(nvars, 0)
-    ax1right.set_ylim(nvars, 0)
-
-    ax1.set_yticks(np.arange(nvars) + 0.5)
-    ax1right.set_yticks(np.arange(nvars) + 0.5)
-    ax1.set_yticklabels(varnames)
-    ax1right.set_yticklabels([f"{i:4.1f}" for i in ICcsum[:, -1]])
-    ax1right.set_ylabel("total information per value [bit]")
-
-    ax1.text(
-        infbits[0] + 0.1,
-        0.8,
-        f"{int(infbits[0]-9)} mantissa bits",
-        fontsize=8,
-        color="saddlebrown",
-    )
-    for i in range(1, nvars):
-        ax1.text(
-            infbits[i] + 0.1,
-            (i) + 0.8,
-            f"{int(infbits[i]-9)}",
-            fontsize=8,
-            color="saddlebrown",
-        )
-
-    ax1.set_xticks([1, 9])
-    ax1.set_xticks(np.hstack([np.arange(1, 8), np.arange(9, 32)]), minor=True)
-    ax1.set_xticklabels([])
-    ax1.text(0, nvars + 1.2, "sign", rotation=90)
-    ax1.text(2, nvars + 1.2, "exponent bits", color="darkslategrey")
-    ax1.text(10, nvars + 1.2, "mantissa bits")
-
-    for i in range(1, 9):
-        ax1.text(
-            i + 0.5, nvars + 0.5, i, ha="center", fontsize=7, color="darkslategrey"
-        )
-
-    for i in range(1, 24):
-        ax1.text(8 + i + 0.5, nvars + 0.5, i, ha="center", fontsize=7)
-
-    ax1.legend(bbox_to_anchor=(1.08, 0.5), loc="center left", framealpha=0.6)
-
-    fig.show()
-
-    return fig
-
-
+
+
+    
+    
+    
+        
+       
 def get_prefect_flow(paths=[]):
     """
     Create prefect.Flow for bitinformation_pipeline bitrounding paths.
@@ -612,8 +457,6 @@
         )  # parallel map
     return flow
 
-
->>>>>>> bb29bdd2
 class JsonCustomEncoder(json.JSONEncoder):
     def default(self, obj):
         if isinstance(obj, (np.ndarray, np.number)):
